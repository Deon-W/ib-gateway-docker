# Interactive Brokers Gateway Docker

<img src="https://github.com/gnzsnz/ib-gateway-docker/blob/master/logo.png" height="300" />

## What is it?

A docker image to run the Interactive Brokers Gateway Application without any human interaction on a docker container.

It includes:

- [IB Gateway Application](https://www.interactivebrokers.com/en/index.php?f=16457) ([stable](https://www.interactivebrokers.com/en/trading/ibgateway-stable.php), [latest](https://www.interactivebrokers.com/en/trading/ibgateway-latest.php))
- [IBC Application](https://github.com/IbcAlpha/IBC) -
to control the IB Gateway Application (simulates user input).
- [Xvfb](https://www.x.org/releases/X11R7.6/doc/man/man1/Xvfb.1.xhtml) -
a X11 virtual framebuffer to run IB Gateway Application without graphics hardware.
- [x11vnc](https://wiki.archlinux.org/title/x11vnc) -
a VNC server that allows to interact with the IB Gateway user interface (optional, for development / maintenance purpose).
- [socat](https://linux.die.net/man/1/socat) a tool to accept TCP connection from non-localhost and relay it to IB Gateway from localhost (IB Gateway restricts connections to 127.0.0.1 by default).
- Works well together with [Jupyter Quant](https://github.com/gnzsnz/jupyter-quant) docker image.

## Supported Tags

| Channel  | IB Gateway Version | IBC Version | Docker Tags                 |
| -------- | ------------------ | ----------- | --------------------------- |
<<<<<<< HEAD
| `latest` | `10.25.1m`  | `3.18.0` | `latest` `10.19` `10.25.1m` |
| `stable` | `10.19.2f`  | `3.18.0` | `stable` `10.19` `10.19.2f` |
=======
| `latest` | `10.25.1n`  | `3.18.0` | `latest` `10.25` `10.25.1n` |
| `stable` | `10.19.2e`  | `3.18.0` | `stable` `10.19` `10.19.2e` |
>>>>>>> e9c0c812

All [tags](https://github.com/gnzsnz/ib-gateway-docker/pkgs/container/ib-gateway/) are available in the container repository.

## How to use?

Create a `docker-compose.yml` (or include ib-gateway services on your existing one)

```yaml
version: "3.4"

services:
  ib-gateway:
    image: ghcr.io/gnzsnz/ib-gateway:latest
    restart: always
    environment:
      TWS_USERID: ${TWS_USERID}
      TWS_PASSWORD: ${TWS_PASSWORD}
      TWS_SETTINGS_PATH: ${TWS_SETTINGS_PATH:-}
      TRADING_MODE: ${TRADING_MODE:-live}
      VNC_SERVER_PASSWORD: ${VNC_SERVER_PASSWORD:-}
      READ_ONLY_API: ${READ_ONLY_API:-}
      TWOFA_TIMEOUT_ACTION: ${TWOFA_TIMEOUT_ACTION:-exit}
      AUTO_RESTART_TIME: ${AUTO_RESTART_TIME:-}
      RELOGIN_AFTER_TWOFA_TIMEOUT: ${RELOGIN_AFTER_TWOFA_TIMEOUT:-no}
      TWOFA_EXIT_INTERVAL: ${TWOFA_EXIT_INTERVAL:-60}
      TIME_ZONE: ${TIME_ZONE:-Etc/UTC}
      CUSTOM_CONFIG: ${CUSTOM_CONFIG:-NO}
#    volumes:
#      - ${PWD}/jts.ini:/root/Jts/jts.ini
#      - ${PWD}/config.ini:/root/ibc/config.ini
#      - ${PWD}/tws_settings:${TWS_SETTINGS_PATH:-/root/Jts}
    ports:
      - "127.0.0.1:4001:4001"
      - "127.0.0.1:4002:4002"
      - "127.0.0.1:5900:5900"
```

Create an .env on root directory or set the following environment variables:

| Variable              | Description                                                         | Default                    |
| --------------------- | ------------------------------------------------------------------- | -------------------------- |
| `TWS_USERID`          | The TWS **username**. |  |
| `TWS_PASSWORD`        | The TWS **password**. |  |
| `TRADING_MODE`        | **live** or **paper** | **paper**                  |
| `READ_ONLY_API`       | **yes** or **no** ([see](resources/config.ini#L316)) | **not defined**  |
| `VNC_SERVER_PASSWORD` | VNC server password. If not defined, no VNC server will be started. | **not defined** (VNC disabled)|
| `TWOFA_TIMEOUT_ACTION` | 'exit' or 'restart', set to 'restart if you set `AUTO_RESTART_TIME`. See IBC [documentation](https://github.com/IbcAlpha/IBC/blob/master/userguide.md#second-factor-authentication) | 'exit' |
| `AUTO_RESTART_TIME` | time to restart IB Gateway, does not require daily 2FA validation. format hh:mm AM/PM. See IBC [documentation](https://github.com/IbcAlpha/IBC/blob/master/userguide.md#ibc-user-guide) | **not defined** |
| `RELOGIN_AFTER_2FA_TIMEOUT` | support relogin after timeout. See IBC [documentation](https://github.com/IbcAlpha/IBC/blob/master/userguide.md#second-factor-authentication) | 'no' |
| `TIME_ZONE` | Support for timezone, see your TWS jts.ini file for [valid values](https://ibkrguides.com/tws/usersguidebook/configuretws/configgeneral.htm) on a [tz database](https://en.wikipedia.org/wiki/List_of_tz_database_time_zones). This sets time zone for IB Gateway. If jts.ini exists it will not be set. if `TWS_SETTINGS_PATH` is set and stored in a volume, jts.ini will already exists so this will not be used. Examples `Europe/Paris`, `America/New_York`, `Asia/Tokyo`| "Etc/UTC" |
| TWS_SETTINGS_PATH | The settings path used by IBC's parameter `--tws_settings_path`. Use with a volume to preserve settings in the volume . |  |
| `CUSTOM_CONFIG` | If set to `YES`, then `run.sh` will not generate config files using env variables. You should mount config files. Use with care and only if you know what you are doing. | NO |

Example .env file:

```text
TWS_USERID=myTwsAccountName
TWS_PASSWORD=myTwsPassword
TWS_SETTINGS_PATH=
TRADING_MODE=paper
READ_ONLY_API=no
VNC_SERVER_PASSWORD=myVncPassword
TWOFA_TIMEOUT_ACTION=restart
AUTO_RESTART_TIME=11:59 PM
RELOGIN_AFTER_2FA_TIMEOUT=yes
TIME_ZONE=Europe/Lisbon
CUSTOM_CONFIG=
```

Run:

  $ docker-compose up

After image is downloaded, container is started + 30s, the following ports will be ready for usage on the container and docker host:

| Port | Description                                                  |
| ---- | ------------------------------------------------------------ |
| 4001 | TWS API port for live accounts.                              |
| 4002 | TWS API port for paper accounts.                             |
| 5900 | When `VNC_SERVER_PASSWORD` was defined, the VNC server port. |

Note that with the above `docker-compose.yml`, ports are only exposed to the
docker host (127.0.0.1), but not to the network of the host. To expose it to
the whole network change the port mappings on accordingly (remove the
'127.0.0.1:'). **Attention**: See [Leaving localhost](#leaving-localhost)

3. Remove `RUN sha256sum --check ./ibgateway-${IB_GATEWAY_VERSION}-standalone-linux-x64.sh.sha256` from Dockerfile (unless you want to keep checksum-check)
4. Download IB Gateway and name the file `ibgateway-{IB_GATEWAY_VERSION}-standalone-linux-x64.sh`, where `{IB_GATEWAY_VERSION}` must match the version as configured on Dockerfile (first line)
5. Download IBC and name the file `IBCLinux-{IBC_VERSION}.zip`, where `{IBC_VERSION}` must match the version as configured on Dockerfile (second line)
6. Build and run: `docker-compose up --build`

## IB Gateway installation files

Note that the [Dockerfile](https://github.com/gnzsnz/ib-gateway-docker/blob/master/Dockerfile)
**does not download IB Gateway installer files from IB homepage but from the
[github-releases](https://github.com/gnzsnz/ib-gateway-docker/releases) of this project**.

This is because it shall be possible to (re-)build the image, targeting a specific Gateway version,
but IB does only provide download links for the `latest` or `stable` version (there is no 'old version' download archive).

The installer files stored on [releases](https://github.com/gnzsnz/ib-gateway-docker/releases) have been downloaded from IB homepage and renamed to reflect the version.

If you want to download Gateway installer from IB homepage directly, or use your local installation file, change this line
on [Dockerfile](https://github.com/gnzsnz/ib-gateway-docker/blob/master/Dockerfile)
`RUN curl -sSL https://github.com/gnzsnz/ib-gateway-docker/raw/gh-pages/ibgateway-releases/ibgateway-${IB_GATEWAY_VERSION}-standalone-linux-x64.sh
--output ibgateway-${IB_GATEWAY_VERSION}-standalone-linux-x64.sh` to download (or copy) the file from the source you prefer.

**Example:** change to `RUN curl -sSL https://download2.interactivebrokers.com/installers/ibgateway/stable-standalone/ibgateway-stable-standalone-linux-x64.sh --output ibgateway-${IB_GATEWAY_VERSION}-standalone-linux-x64.sh` for using current stable version from IB homepage.

### How to build locally step by step

1. Clone this repo

   ```bash
      git clone https://github.com/gnzsnz/ib-gateway-docker
   ```

2. Change docker file to use your local IB Gateway installer file, instead of loading it from this project releases:
Open `Dockerfile` on editor and replace this lines:

   ```docker
   RUN curl -sSL https://github.com/gnzsnz/ib-gateway-docker/raw/gh-pages/ibgateway-releases/ibgateway-${IB_GATEWAY_VERSION}-standalone-linux-x64.sh \
       --output ibgateway-${IB_GATEWAY_VERSION}-standalone-linux-x64.sh
   RUN curl -sSL https://github.com/gnzsnz/ib-gateway-docker/raw/gh-pages/ibgateway-releases/ibgateway-${IB_GATEWAY_VERSION}-standalone-linux-x64.sh.sha256 \
       --output ibgateway-${IB_GATEWAY_VERSION}-standalone-linux-x64.sh.sha256
   ```

   with

   ```docker
   COPY ibgateway-${IB_GATEWAY_VERSION}-standalone-linux-x64.sh
   ```

## Customizing the image

The image can be customized by overwriting the default configuration files with custom ones. To do this you must set enviroment variable `CUSTOM_CONFIG=YES`. By setting `CUSTOM_CONFIG=YES` `run.sh` will not replace environment variables on config files, you must provide config files ready to be used by IB gateway and IBC.

Apps and config file locations:

| App        |  Folder   | Config file               | Default                                                                                           |
| ---------- | --------- | ------------------------- | ------------------------------------------------------------------------------------------------- |
| IB Gateway | /root/Jts | /root/Jts/jts.ini  | [jts.ini](https://github.com/gnzsnz/ib-gateway-docker/blob/master/config/ibgateway/jts.ini) |
| IBC | /root/ibc | /root/ibc/config.ini | [config.ini](https://github.com/gnzsnz/ib-gateway-docker/blob/master/config/ibc/config.ini.tmpl) |

To start the IB Gateway run `/root/scripts/run.sh` from your Dockerfile or
run-script.

### Preserve settings across containers

You can preserve settings by, setting environment variable `$TWS_SETTINGS_PATH` and setting a volume

```yaml
...
    environment:
      - TWS_SETTINGS_PATH: /root/tws_settings
...
    volumes:
      - ${PWD}/tws_settings:/root/tws_settings
...

```

**Important**: when you save your settings in a volume, file `jts.ini` will be saved. `TIME_ZONE` will only be applied to `jts.ini` if the file does not exists (first run) but not once the file exists. This is to avoid overwriting your settings.

## Security Considerations

### Leaving localhost

The IB API protocol is based on an unencrypted, unauthenticated, raw TCP socket
connection between a client and the IB Gateway. If the port to IB API is open
to the network, every device on it (including potential rogue devices) can access
your IB account via the IB Gateway.

Because of this, the default `docker-compose.yml` only exposes the IB API port
to the **localhost** on the docker host, but not to the whole network.

If you want to connect to IB Gateway from a remote device, consider adding an
additional layer of security (e.g. TLS/SSL or SSH tunnel) to protect the
'plain text' TCP sockets against unauthorized access or manipulation.

### Credentials

This image does not contain nor store any user credentials.

They are provided as environment variable during the container startup and
the host is responsible to properly protect it (e.g. use
[Kubernetes Secrets](https://kubernetes.io/docs/concepts/configuration/secret/#using-secrets-as-environment-variables) 
or similar).<|MERGE_RESOLUTION|>--- conflicted
+++ resolved
@@ -22,13 +22,8 @@
 
 | Channel  | IB Gateway Version | IBC Version | Docker Tags                 |
 | -------- | ------------------ | ----------- | --------------------------- |
-<<<<<<< HEAD
-| `latest` | `10.25.1m`  | `3.18.0` | `latest` `10.19` `10.25.1m` |
+| `latest` | `10.25.1n`  | `3.18.0` | `latest` `10.25` `10.25.1n` |
 | `stable` | `10.19.2f`  | `3.18.0` | `stable` `10.19` `10.19.2f` |
-=======
-| `latest` | `10.25.1n`  | `3.18.0` | `latest` `10.25` `10.25.1n` |
-| `stable` | `10.19.2e`  | `3.18.0` | `stable` `10.19` `10.19.2e` |
->>>>>>> e9c0c812
 
 All [tags](https://github.com/gnzsnz/ib-gateway-docker/pkgs/container/ib-gateway/) are available in the container repository.
 
