# See https://pre-commit.com for more information
# See https://pre-commit.com/hooks.html for more hooks
repos:
<<<<<<< HEAD
  - repo: https://github.com/pre-commit/pre-commit-hooks
    rev: v4.5.0
    hooks:
      - id: trailing-whitespace
      - id: end-of-file-fixer
      - id: check-yaml
      - id: check-added-large-files
      - id: check-shebang-scripts-are-executable
      - id: check-executables-have-shebangs
  - repo: https://github.com/jumanjihouse/pre-commit-hooks
    rev: 3.0.0
    hooks:
      - id: shellcheck
      - id: shfmt
#  - repo: https://github.com/hadolint/hadolint
#    rev: v2.12.0
#    hooks:
#      - id: hadolint
  - repo: https://github.com/igorshubovych/markdownlint-cli
    rev: v0.37.0
    hooks:
      - id: markdownlint
  - repo: https://github.com/wemake-services/dotenv-linter
    rev: 0.4.0  # Use the ref you want to point at
    hooks:
      - id: dotenv-linter
=======
- repo: https://github.com/pre-commit/pre-commit-hooks
  rev: v4.6.0
  hooks:
  - id: trailing-whitespace
  - id: end-of-file-fixer
  - id: check-yaml
  - id: check-added-large-files
  - id: check-shebang-scripts-are-executable
  - id: check-executables-have-shebangs
- repo: https://github.com/jumanjihouse/pre-commit-hooks
  rev: 3.0.0
  hooks:
  - id: shellcheck
  - id: shfmt
- repo: https://github.com/hadolint/hadolint
  rev: v2.12.0
  hooks:
  - id: hadolint
- repo: https://github.com/igorshubovych/markdownlint-cli
  rev: v0.39.0
  hooks:
  - id: markdownlint
- repo: https://github.com/wemake-services/dotenv-linter
  rev: 0.5.0 # Use the ref you want to point at
  hooks:
  - id: dotenv-linter
>>>>>>> 56b99114
<|MERGE_RESOLUTION|>--- conflicted
+++ resolved
@@ -1,34 +1,6 @@
 # See https://pre-commit.com for more information
 # See https://pre-commit.com/hooks.html for more hooks
 repos:
-<<<<<<< HEAD
-  - repo: https://github.com/pre-commit/pre-commit-hooks
-    rev: v4.5.0
-    hooks:
-      - id: trailing-whitespace
-      - id: end-of-file-fixer
-      - id: check-yaml
-      - id: check-added-large-files
-      - id: check-shebang-scripts-are-executable
-      - id: check-executables-have-shebangs
-  - repo: https://github.com/jumanjihouse/pre-commit-hooks
-    rev: 3.0.0
-    hooks:
-      - id: shellcheck
-      - id: shfmt
-#  - repo: https://github.com/hadolint/hadolint
-#    rev: v2.12.0
-#    hooks:
-#      - id: hadolint
-  - repo: https://github.com/igorshubovych/markdownlint-cli
-    rev: v0.37.0
-    hooks:
-      - id: markdownlint
-  - repo: https://github.com/wemake-services/dotenv-linter
-    rev: 0.4.0  # Use the ref you want to point at
-    hooks:
-      - id: dotenv-linter
-=======
 - repo: https://github.com/pre-commit/pre-commit-hooks
   rev: v4.6.0
   hooks:
@@ -54,5 +26,4 @@
 - repo: https://github.com/wemake-services/dotenv-linter
   rev: 0.5.0 # Use the ref you want to point at
   hooks:
-  - id: dotenv-linter
->>>>>>> 56b99114
+  - id: dotenv-linter